import setuptools

with open('requirements.txt') as fp:
    requirements = fp.readlines()

with open('README.rst') as fp:
    long_description = fp.read()

setuptools.setup(
    name='reconchess',
<<<<<<< HEAD
    version='0.1',
    packages=['reconchess', 'reconchess_server', 'reconchess.scripts', 'reconchess.bots'],
=======
    version='0.0.1',
    author='Johns Hopkins University Applied Physics Laboratory',
    description='A python package for building Reconnaissance Chess players',
    long_description=long_description,
    long_description_content_typ='text/x-rst',
    url='https://github.com/reconnaissanceblindchess/reconchess',
    packages=['reconchess', 'reconchess_server', 'reconchess.scripts', 'reconchess.baselines'],
>>>>>>> 7d095640
    package_data={'reconchess': ['res/white/*.png', 'res/black/*.png']},
    scripts=[
        'reconchess/scripts/rc-bot-match.py',
        'reconchess/scripts/rc-connect.py',
        'reconchess/scripts/rc-play.py',
        'reconchess/scripts/rc-replay.py'
    ],
    python_requires='>=3.5',
    install_requires=requirements,
    project_urls={
        'Documentation': 'https://reconchess.readthedocs.io/en/latest/index.html',
        'Source': 'https://github.com/reconnaissanceblindchess/reconchess',
        'Tracker': 'https://github.com/reconnaissanceblindchess/reconchess/issues',
    },
    classifiers=[
        'Programming Language :: Python :: 3.5',
        'Programming Language :: Python :: 3.6',
        'Programming Language :: Python :: 3.7',
        'Programming Language :: Python :: 3.8',
        'License :: OSI Approved :: BSD License',
        'Operating System :: OS Independent',
        'Topic :: Games/Entertainment :: Board Games',
        'Topic :: Scientific/Engineering :: Artificial Intelligence',
        'Topic :: Software Development :: Libraries',
    ],
)<|MERGE_RESOLUTION|>--- conflicted
+++ resolved
@@ -8,10 +8,6 @@
 
 setuptools.setup(
     name='reconchess',
-<<<<<<< HEAD
-    version='0.1',
-    packages=['reconchess', 'reconchess_server', 'reconchess.scripts', 'reconchess.bots'],
-=======
     version='0.0.1',
     author='Johns Hopkins University Applied Physics Laboratory',
     description='A python package for building Reconnaissance Chess players',
@@ -19,7 +15,6 @@
     long_description_content_typ='text/x-rst',
     url='https://github.com/reconnaissanceblindchess/reconchess',
     packages=['reconchess', 'reconchess_server', 'reconchess.scripts', 'reconchess.baselines'],
->>>>>>> 7d095640
     package_data={'reconchess': ['res/white/*.png', 'res/black/*.png']},
     scripts=[
         'reconchess/scripts/rc-bot-match.py',
