import chess
from .types import *
from .player import Player
from .game import Game, LocalGame, RemoteGame, MultiprocessingLocalGame
from .history import GameHistory

import multiprocessing as mp


def play_local_game(white_player: Player, black_player: Player, game: LocalGame = None,
                    seconds_per_player: float = 900) -> Tuple[Optional[Color], Optional[WinReason], GameHistory]:
    """
    Plays a game between the two players passed in. Uses :class:`LocalGame` to run the game, and just calls
    :func:`play_turn` until the game is over: ::

        while not game.is_over():
            play_turn(game, player)

    :param white_player: The white :class:`Player`.
    :param black_player: The black :class:`Player`.
    :param game: The :class:`LocalGame` object to use.
    :param seconds_per_player: The time each player has to play. Only used if `game` is not passed in.
    :return: The results of the game, also passed to each player via :meth:`Player.handle_game_end`.
    """
    players = [black_player, white_player]

    if game is None:
        game = LocalGame(seconds_per_player=seconds_per_player)

    white_name = white_player.__class__.__name__
    black_name = black_player.__class__.__name__
    game.store_players(white_name, black_name)

    white_player.handle_game_start(chess.WHITE, game.board.copy(), black_name)
    black_player.handle_game_start(chess.BLACK, game.board.copy(), white_name)
    game.start()

    while not game.is_over():
        play_turn(game, players[game.turn], end_turn_last=True)

    game.end()
    winner_color = game.get_winner_color()
    win_reason = game.get_win_reason()
    game_history = game.get_game_history()

    white_player.handle_game_end(winner_color, win_reason, game_history)
    black_player.handle_game_end(winner_color, win_reason, game_history)

    return winner_color, win_reason, game_history


def play_remote_game(server_url, game_id, auth, player: Player):
    game = RemoteGame(server_url, game_id, auth)

    player.handle_game_start(game.get_player_color(), game.get_starting_board(), game.get_opponent_name())
    game.start()

    while not game.is_over():
        play_turn(game, player, end_turn_last=False)

    winner_color = game.get_winner_color()
    win_reason = game.get_win_reason()
    game_history = game.get_game_history()

    player.handle_game_end(winner_color, win_reason, game_history)

    return winner_color, win_reason, game_history


def play_turn(game: Game, player: Player, end_turn_last=False):
    """
    Coordinates playing a turn for `player` in `game`. Does the following sequentially:

    #. :func:`notify_opponent_move_results`
    #. :func:`play_sense`
    #. :func:`play_move`

    See :func:`play_move` for more info on `end_turn_last`.

    :param game: The :class:`Game` that `player` is playing in.
    :param player: The :class:`Player` whose turn it is.
    :param end_turn_last: Flag indicating whether to call :meth:`Game.end_turn` before or after :meth:`Player.handle_move_result`
    """
    sense_actions = game.sense_actions()
    move_actions = game.move_actions()

    notify_opponent_move_results(game, player)

    play_sense(game, player, sense_actions, move_actions)

    play_move(game, player, move_actions, end_turn_last=end_turn_last)


def notify_opponent_move_results(game: Game, player: Player):
    """
    Passes the opponents move results to the player. Does the following sequentially:

    #. Get the results of the opponents move using :meth:`Game.opponent_move_results`.
    #. Give the results to the player using :meth:`Player.handle_opponent_move_result`.

    :param game: The :class:`Game` that `player` is playing in.
    :param player: The :class:`Player` whose turn it is.
    """
    opt_capture_square = game.opponent_move_results()
    player.handle_opponent_move_result(opt_capture_square is not None, opt_capture_square)


def play_sense(game: Game, player: Player, sense_actions: List[Square], move_actions: List[chess.Move]):
    """
    Runs the sense phase for `player` in `game`. Does the following sequentially:

    #. Get the sensing action using :meth:`Player.choose_sense`.
    #. Apply the sense action using :meth:`Game.sense`.
    #. Give the result of the sense action to player using :meth:`Player.handle_sense_result`.

    :param game: The :class:`Game` that `player` is playing in.
    :param player: The :class:`Player` whose turn it is.
    :param sense_actions: The possible sense actions for `player`.
    :param move_actions: The possible move actions for `player`.
    """
    sense = player.choose_sense(sense_actions, move_actions, game.get_seconds_left())
    sense_result = game.sense(sense)
    player.handle_sense_result(sense_result)


def play_move(game: Game, player: Player, move_actions: List[chess.Move], end_turn_last=False):
    """
    Runs the move phase for `player` in `game`. Does the following sequentially:

    #. Get the moving action using :meth:`Player.choose_move`.
    #. Apply the moving action using :meth:`Game.move`.
    #. Ends the current player's turn using :meth:`Game.end_turn`.
    #. Give the result of the moveaction to player using :meth:`Player.handle_move_result`.

    If `end_turn_last` is True, then :meth:`Game.end_turn` is called last instead of before
    :meth:`Player.handle_move_result`.

    :param game: The :class:`Game` that `player` is playing in.
    :param player: The :class:`Player` whose turn it is.
    :param move_actions: The possible move actions for `player`.
    :param end_turn_last: Flag indicating whether to call :meth:`Game.end_turn` before or after :meth:`Player.handle_move_result`
    """
    move = player.choose_move(move_actions, game.get_seconds_left())
    requested_move, taken_move, opt_enemy_capture_square = game.move(move)

    if not end_turn_last:
        game.end_turn()

    player.handle_move_result(requested_move, taken_move,
                              opt_enemy_capture_square is not None, opt_enemy_capture_square)

    if end_turn_last:
        game.end_turn()


def play_multiprocessing_local_game(white_player_class, black_player_class,
                                    game: LocalGame = None, seconds_per_player: float = 900) \
        -> Tuple[Optional[Color], Optional[WinReason], GameHistory]:
    """
    Plays a game between the two players passed in. Uses :class:`LocalGame` to run the game, but enables behavior
    similar to :class:`RemoteGame` by multiprocessing. Unlike :func:`play_local_game` and :func:`play_remote_game`, the
    players here must be passed as un-initialized classes; TroutBot rather than TroutBot().

    :param white_player_class: The white :class:`Player` un-initialized.
    :param black_player_class: The black :class:`Player` un-initialized.
    :param game: The :class:`LocalGame` object to use.
    :param seconds_per_player: The time each player has to play. Only used if `game` is not passed in.
    :return: The results of the game, also passed to each player via :meth:`Player.handle_game_end`.
    """

    if game is None:
        game = LocalGame(seconds_per_player=seconds_per_player)

    white_name = white_player_class.__name__
    black_name = black_player_class.__name__
    game.store_players(white_name, black_name)

    # Stored player names become inaccessible from game (except by cheating: game._LocalGame__game_history...), instead:
    game.player_names = {
        chess.WHITE: white_name,
        chess.BLACK: black_name
    }

    player_queues = {
        chess.WHITE: {'to player': mp.Queue(), 'to moderator': mp.Queue()},
        chess.BLACK: {'to player': mp.Queue(), 'to moderator': mp.Queue()}
    }

    player_processes = [
        mp.Process(target=_play_in_multiprocessing_local_game, args=(player_queues[chess.BLACK], black_player_class)),
        mp.Process(target=_play_in_multiprocessing_local_game, args=(player_queues[chess.WHITE], white_player_class))
    ]

    [process.start() for process in player_processes]

    game.start()

    while any([process.is_alive() for process in player_processes]):
        _respond_to_requests(game, player_queues)

    winner_color = game.get_winner_color()
    win_reason = game.get_win_reason()
    game_history = game.get_game_history()

    return winner_color, win_reason, game_history


def _play_in_multiprocessing_local_game(queues, player_class):
    """
    Each player in a :class:`MultiprocessingLocalGame` uses this to participate in parallel. It mimics
    :func:`play_remote_game`, but replaces server requests with multiprocessing queues.

    :param queues: This player's dictionary of multiprocessing queues keyed 'to player' and 'to moderator'
    :param player_class: The :class:`Player` un-initialized.
    """
    game = MultiprocessingLocalGame(queues)
    player = player_class()

    player.handle_game_start(game.get_player_color(), game.get_starting_board(), game.get_opponent_name())
    game.start()

    while not game.is_over():
        play_turn(game, player, end_turn_last=False)

    winner_color = game.get_winner_color()
    win_reason = game.get_win_reason()
    game_history = game.get_game_history()

    player.handle_game_end(winner_color, win_reason, game_history)


def _respond_to_requests(game: LocalGame, queues):
    """
    Pass information between the moderator which runs a :class:`LocalGame` and each player which run their own
    :class:`RemoteGame` sub-class, :class:`MultiprocessingLocalGame`.

    :param game: The :class:`LocalGame` object to reference for neutral game-state information.
    :param queues: Multiprocessing Queues for communicating with the players. Stored as a nested dictionary of player
    color and queue direction: queues[chess.WHITE | chess.BLACK]['to player' | 'to moderator'].
    """
    for color in [game.turn, not game.turn]:
        if not queues[color]['to moderator'].empty():
            request = queues[color]['to moderator'].get()
            request_command = request[0]
            on_own_turn = game.turn == color

            if request_command == 'color':
                queues[color]['to player'].put({'color': color})

            elif request_command == 'starting_board':
                queues[color]['to player'].put({'board': chess.Board()})

            elif request_command == 'opponent_name':
                queues[color]['to player'].put({'opponent_name': game.player_names[not color]})
                # This attribute was added in moderate_multiprocessing_local_game, since the names become hard to access

            elif request_command == 'sense_actions':
                if on_own_turn:
                    queues[color]['to player'].put({'sense_actions': game.sense_actions()})
                else:
<<<<<<< HEAD
                    queues[color]['to player'].put(None)
=======
                    queues[color]['to player'].put('Request unavailable')
>>>>>>> 73b04de6

            elif request_command == 'move_actions':
                if on_own_turn:
                    queues[color]['to player'].put({'move_actions': game.move_actions()})
                else:
<<<<<<< HEAD
                    queues[color]['to player'].put(None)
=======
                    queues[color]['to player'].put('Request unavailable')
>>>>>>> 73b04de6

            elif request_command == 'seconds_left':
                if on_own_turn:
                    queues[color]['to player'].put({'seconds_left': game.get_seconds_left()})
                else:
                    queues[color]['to player'].put({'seconds_left': game.seconds_left_by_color[color]})

            elif request_command == 'ready':
                queues[color]['to player'].put({'ready': 'ready'})

            elif request_command == 'is_my_turn':
<<<<<<< HEAD
                queues[color]['to player'].put({'is_my_turn': on_own_turn or game.is_over()})
=======
                queues[color]['to player'].put({'is_my_turn': on_own_turn and not game.is_over()})
>>>>>>> 73b04de6

            elif request_command == 'opponent_move_results':
                if on_own_turn:
                    queues[color]['to player'].put({'opponent_move_results': game.opponent_move_results()})
                else:
<<<<<<< HEAD
                    queues[color]['to player'].put(None)
=======
                    queues[color]['to player'].put('Request unavailable')
>>>>>>> 73b04de6

            elif request_command == 'sense':
                request_value = request[1]
                if on_own_turn:
                    queues[color]['to player'].put({'sense_result': game.sense(request_value['square'])})
                else:
<<<<<<< HEAD
                    queues[color]['to player'].put(None)
=======
                    queues[color]['to player'].put('Request unavailable')
>>>>>>> 73b04de6

            elif request_command == 'move':
                request_value = request[1]
                if on_own_turn:
                    queues[color]['to player'].put({'move_result': game.move(request_value['requested_move'])})
                else:
<<<<<<< HEAD
                    queues[color]['to player'].put(None)
=======
                    queues[color]['to player'].put('Request unavailable')
>>>>>>> 73b04de6

            elif request_command == 'end_turn':
                if on_own_turn:
                    game.end_turn()
                    queues[color]['to player'].put({'end_turn': 'done'})
                else:
<<<<<<< HEAD
                    queues[color]['to player'].put(None)
=======
                    queues[color]['to player'].put('Request unavailable')
>>>>>>> 73b04de6

            elif request_command == 'game_status':
                queues[color]['to player'].put({'is_over': game.is_over(), 'is_my_turn': on_own_turn})

            elif request_command == 'winner_color':
                queues[color]['to player'].put({'winner_color': game.get_winner_color()})

            elif request_command == 'win_reason':
                queues[color]['to player'].put({'win_reason': game.get_win_reason()})

            elif request_command == 'game_history':
                queues[color]['to player'].put({'game_history': game.get_game_history()})

            else:
                raise KeyError(f'Requested command {request_command} is not implemented')

            # After each action, check if the game has ended
            if game.is_over():
                game.end()<|MERGE_RESOLUTION|>--- conflicted
+++ resolved
@@ -258,21 +258,13 @@
                 if on_own_turn:
                     queues[color]['to player'].put({'sense_actions': game.sense_actions()})
                 else:
-<<<<<<< HEAD
-                    queues[color]['to player'].put(None)
-=======
-                    queues[color]['to player'].put('Request unavailable')
->>>>>>> 73b04de6
+                    queues[color]['to player'].put('Request unavailable')
 
             elif request_command == 'move_actions':
                 if on_own_turn:
                     queues[color]['to player'].put({'move_actions': game.move_actions()})
                 else:
-<<<<<<< HEAD
-                    queues[color]['to player'].put(None)
-=======
-                    queues[color]['to player'].put('Request unavailable')
->>>>>>> 73b04de6
+                    queues[color]['to player'].put('Request unavailable')
 
             elif request_command == 'seconds_left':
                 if on_own_turn:
@@ -284,54 +276,34 @@
                 queues[color]['to player'].put({'ready': 'ready'})
 
             elif request_command == 'is_my_turn':
-<<<<<<< HEAD
-                queues[color]['to player'].put({'is_my_turn': on_own_turn or game.is_over()})
-=======
                 queues[color]['to player'].put({'is_my_turn': on_own_turn and not game.is_over()})
->>>>>>> 73b04de6
 
             elif request_command == 'opponent_move_results':
                 if on_own_turn:
                     queues[color]['to player'].put({'opponent_move_results': game.opponent_move_results()})
                 else:
-<<<<<<< HEAD
-                    queues[color]['to player'].put(None)
-=======
-                    queues[color]['to player'].put('Request unavailable')
->>>>>>> 73b04de6
+                    queues[color]['to player'].put('Request unavailable')
 
             elif request_command == 'sense':
                 request_value = request[1]
                 if on_own_turn:
                     queues[color]['to player'].put({'sense_result': game.sense(request_value['square'])})
                 else:
-<<<<<<< HEAD
-                    queues[color]['to player'].put(None)
-=======
-                    queues[color]['to player'].put('Request unavailable')
->>>>>>> 73b04de6
+                    queues[color]['to player'].put('Request unavailable')
 
             elif request_command == 'move':
                 request_value = request[1]
                 if on_own_turn:
                     queues[color]['to player'].put({'move_result': game.move(request_value['requested_move'])})
                 else:
-<<<<<<< HEAD
-                    queues[color]['to player'].put(None)
-=======
-                    queues[color]['to player'].put('Request unavailable')
->>>>>>> 73b04de6
+                    queues[color]['to player'].put('Request unavailable')
 
             elif request_command == 'end_turn':
                 if on_own_turn:
                     game.end_turn()
                     queues[color]['to player'].put({'end_turn': 'done'})
                 else:
-<<<<<<< HEAD
-                    queues[color]['to player'].put(None)
-=======
-                    queues[color]['to player'].put('Request unavailable')
->>>>>>> 73b04de6
+                    queues[color]['to player'].put('Request unavailable')
 
             elif request_command == 'game_status':
                 queues[color]['to player'].put({'is_over': game.is_over(), 'is_my_turn': on_own_turn})
