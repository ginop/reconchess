--- conflicted
+++ resolved
@@ -445,11 +445,7 @@
         while True:
             self.queues['to moderator'].put((request,))
             response = self.queues['to player'].get()
-<<<<<<< HEAD
-            if response is not None:
-=======
             if response != 'Request unavailable':
->>>>>>> 73b04de6
                 return response
             else:
                 time.sleep(0.5)
@@ -458,11 +454,7 @@
         while True:
             self.queues['to moderator'].put((request, obj))
             response = self.queues['to player'].get()
-<<<<<<< HEAD
-            if response is not None:
-=======
             if response != 'Request unavailable':
->>>>>>> 73b04de6
                 return response
             else:
                 time.sleep(0.5)