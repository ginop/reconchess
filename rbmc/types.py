from typing import List, Tuple, Optional, Type
from enum import Enum, auto

Square = int
Color = bool
PieceType = int
<<<<<<< HEAD


class WinReason(Enum):
    """The reason the game ended"""

    KING_CAPTURE = auto()
    """The game ended because one player captured the other's king."""

    TIMEOUT = auto()
    """The game ended because one player ran out of time"""
=======
from typing import List, Tuple, Optional, Type
from enum import Enum


class WinReason(Enum):
    KING_CAPTURE = 1
    TIMEOUT = 2
>>>>>>> 71bc6290
<|MERGE_RESOLUTION|>--- conflicted
+++ resolved
@@ -1,26 +1,16 @@
 from typing import List, Tuple, Optional, Type
-from enum import Enum, auto
+from enum import Enum
 
 Square = int
 Color = bool
 PieceType = int
-<<<<<<< HEAD
 
 
 class WinReason(Enum):
     """The reason the game ended"""
 
-    KING_CAPTURE = auto()
+    KING_CAPTURE = 1
     """The game ended because one player captured the other's king."""
 
-    TIMEOUT = auto()
-    """The game ended because one player ran out of time"""
-=======
-from typing import List, Tuple, Optional, Type
-from enum import Enum
-
-
-class WinReason(Enum):
-    KING_CAPTURE = 1
     TIMEOUT = 2
->>>>>>> 71bc6290
+    """The game ended because one player ran out of time"""