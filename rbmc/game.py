--- conflicted
+++ resolved
@@ -88,23 +88,6 @@
         """
         return [i for i in chess.SQUARES if not (i % 8 == 0 or i % 8 == 7 or i < 8 or i >= 56)]
 
-<<<<<<< HEAD
-    def end_turn(self):
-        """
-        Used for bookkeeping. Does the following:
-
-        #. Updates the time used for the current player
-        #. Ends the turn for the current player
-        #. Starts the timer for the next player
-
-        :return: None
-        """
-        elapsed = datetime.now() - self.current_turn_start_time
-        self.seconds_left_by_color[self.turn] -= elapsed.total_seconds()
-
-        self.turn = not self.turn
-        self.current_turn_start_time = datetime.now()
-=======
     def sense(self, square: Square) -> List[Tuple[Square, Optional[chess.Piece]]]:
         if square not in self.valid_senses():
             raise ValueError('LocalGame::sense({}): {} is not a valid square.'.format(chess.SQUARE_NAMES[square],
@@ -115,7 +98,22 @@
         for n in offsets:
             sense_result.append((square + n, self.board.piece_at(square + n)))
         return sense_result
->>>>>>> e8f924ab
+
+    def end_turn(self):
+        """
+        Used for bookkeeping. Does the following:
+
+        #. Updates the time used for the current player
+        #. Ends the turn for the current player
+        #. Starts the timer for the next player
+
+        :return: None
+        """
+        elapsed = datetime.now() - self.current_turn_start_time
+        self.seconds_left_by_color[self.turn] -= elapsed.total_seconds()
+
+        self.turn = not self.turn
+        self.current_turn_start_time = datetime.now()
 
 
 class RemoteGame(Game):
